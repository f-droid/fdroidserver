<?php
/*
Plugin Name: WP FDroid
Plugin URI: http://f-droid.org/repository
Description: An FDroid repository browser
Author: Ciaran Gultnieks
Version: 0.01
Author URI: http://ciarang.com

Revision history
0.01 - 2010-12-04: Initial development version

*/

class FDroid
{

    // Our text domain, for internationalisation
    private $textdom='wp-fdroid';

<<<<<<< HEAD
	private $site_path;
=======
        private $site_path;
>>>>>>> fedb96ed

    // Constructor
    function FDroid() {
        // Add filters etc here!
        add_shortcode('fdroidrepo',array($this, 'do_shortcode'));
        add_filter('query_vars',array($this, 'queryvars'));
        $this->inited=false;
        $this->site_path=getenv('DOCUMENT_ROOT');
    }


    // Register additional query variables. (Handler for the 'query_vars' filter)
    function queryvars($qvars) {
        $qvars[]='fdfilter';
        $qvars[]='fdid';
        $qvars[]='fdpage';
        $qvars[]='fdstyle';
        return $qvars;
    }


    // Lazy initialise. All non-trivial members should call this before doing anything else.
    function lazyinit() {
        if(!$this->inited) {
            load_plugin_textdomain($this->textdom, PLUGINDIR.'/'.dirname(plugin_basename(__FILE__)), dirname(plugin_basename(__FILE__)));

            $this->inited=true;
        }
    }

    // Gets a required query parameter by name.
    function getrequiredparam($name) {
        global $wp_query;
        if(!isset($wp_query->query_vars[$name]))
            wp_die("Missing parameter ".$name,"Error");
        return $wp_query->query_vars[$name];
    }

    // Handler for the 'fdroidrepo' shortcode.
    //  $attribs - shortcode attributes
    //  $content - optional content enclosed between the starting and
    //             ending shortcode
    // Returns the generated content.
    function do_shortcode($attribs,$content=null) {
        global $wp_query,$wp_rewrite;
        $this->lazyinit();

<<<<<<< HEAD
		
		// Init local query vars
		foreach($this->queryvars(array()) as $qv) {
			if(array_key_exists($qv,$wp_query->query_vars)) {
				$query_vars[$qv] = $wp_query->query_vars[$qv];
			} else {
				$query_vars[$qv] = null;
			}
		}
	
		// Santiy check query vars
		if(!isset($query_vars['fdpage']) || !is_numeric($query_vars['fdpage']) || $query_vars['fdpage'] <= 0) {
			$query_vars['fdpage'] = 1;
		}

		$out = '';

		if(isset($attribs['search']) && $query_vars['fdfilter']===null) {
			$query_vars['fdfilter'] = '';
		}

		if($query_vars['fdid']!==null) {
            $out.=$this->get_app($query_vars);
		} else {
			if($query_vars['fdfilter'] !== null)
				$out.=$this->show_search($query_vars);

            $out.=$this->get_apps($query_vars);
		}
=======
                
                // Init local query vars
                foreach($this->queryvars(array()) as $qv) {
                        if(array_key_exists($qv,$wp_query->query_vars)) {
                                $query_vars[$qv] = $wp_query->query_vars[$qv];
                        } else {
                                $query_vars[$qv] = null;
                        }
                }
        
                // Santiy check query vars
                if(!isset($query_vars['fdpage']) || !is_numeric($query_vars['fdpage']) || $query_vars['fdpage'] <= 0) {
                        $query_vars['fdpage'] = 1;
                }

                $out = '';

                if(isset($attribs['search']) && $query_vars['fdfilter']===null) {
                        $query_vars['fdfilter'] = '';
                }

                if($query_vars['fdid']!==null) {
            $out.=$this->get_app($query_vars);
                } else {
                        if($query_vars['fdfilter'] !== null)
                                $out.=$this->show_search($query_vars);

            $out.=$this->get_apps($query_vars);
                }
>>>>>>> fedb96ed
        return $out;

    }


    function get_app($query_vars) {

        $xml = simplexml_load_file($this->site_path."/repo/index.xml");
        foreach($xml->children() as $app) {

            $attrs=$app->attributes();
            if($attrs['id']==$query_vars['fdid']) {
                $apks=array();;
                foreach($app->children() as $el) {
                    switch($el->getName()) {
                        case "name":
                            $name=$el;
                            break;
                        case "icon":
                            $icon=$el;
                            break;
                        case "summary":
                            $summary=$el;
                            break;
                        case "description":
                            $desc=$el;
                            break;
                        case "license":
                            $license=$el;
                            break;
                        case "source":
                            $source=$el;
                            break;
                        case "tracker":
                            $issues=$el;
                            break;
                        case "donate":
                            $donate=$el;
                            break;
                        case "web":
                            $web=$el;
                            break;
                        case "package":
                            $thisapk=array();
                            foreach($el->children() as $pel) {
                                switch($pel->getName()) {
                                case "version":
                                    $thisapk['version']=$pel;
                                    break;
                                case "vercode":
                                    $thisapk['vercode']=$pel;
                                    break;
                                case "apkname":
                                    $thisapk['apkname']=$pel;
                                    break;
                                case "srcname":
                                    $thisapk['srcname']=$pel;
                                    break;
                                case "hash":
                                    $thisapk['hash']=$pel;
                                    break;
                                case "size":
                                    $thisapk['size']=$pel;
                                    break;
                                case "sdkver":
                                    $thisapk['sdkver']=$pel;
                                    break;
                                case "permissions":
                                    $thisapk['permissions']=$pel;
                                    break;
                                }
                            }
                            $apks[]=$thisapk;

                    }
                }

                $out='<div id="appheader">';
                $out.='<div style="float:left;padding-right:10px;"><img src="http://f-droid.org/repo/icons/'.$icon.'" width=48></div>';
                $out.='<p><span style="font-size:20px">'.$name."</span>";
                $out.="<br>".$summary."</p>";
                $out.="</div>";

                $out.="<p>".$desc."</p>";

                $out.="<p><b>License:</b> ".$license."</p>";

                $out.="<p>";
                if(strlen($web)>0)
                    $out.='<b>Website:</b> <a href="'.$web.'">'.$web.'</a><br />';
                if(strlen($issues)>0)
                    $out.='<b>Issue Tracker:</b> <a href="'.$issues.'">'.$issues.'</a><br />';
                if(strlen($source)>0)
                    $out.='<b>Source Code:</b> <a href="'.$source.'">'.$source.'</a><br />';
                if($donate && strlen($donate)>0)
                    $out.='<b>Donate:</b> <a href="'.$donate.'">'.$donate.'</a><br />';
                $out.="</p>";

                $out.="<h3>Packages</h3>";
                foreach($apks as $apk) {
                    $out.="<p><b>Version ".$apk['version']."</b> - ";
                    $out.='<a href="http://f-droid.org/repo/'.$apk['apkname'].'">download</a> ';
                    $out.=$apk['size']." bytes";
                    if($apk['srcname'])
                        $out.='<br><a href="http://f-droid.org/repo/'.$apk['srcname'].'">source tarball</a>';
                    $out.="</p>";
                }

                $out.='<hr><p><a href="'.makelink($query_vars,array('fdid'=>null)).'">Index</a></p>';

                return $out;
            }
        }
        return "<p>Application not found</p>";
    }


    function get_apps($query_vars) {

<<<<<<< HEAD
	    $xml = simplexml_load_file($this->site_path."/repo/index.xml");
		$matches = $this->show_apps($xml,$query_vars,$numpages);
	
		$out='';

		if(($query_vars['fdfilter']===null || $query_vars['fdfilter']!='') && $numpages>0)
		{
			$out.='<div style="float:left;">';
			if($query_vars['fdfilter']===null)
				$out.="All applications";
			else
				$out.='Applications matching "'.$query_vars['fdfilter'].'"';
			$out.="</div>";

			$out.='<div style="float:right;">';
				$out.='<a href="'.makelink($query_vars, array('fdstyle'=>'list','fdpage'=>'1')).'">List</a> | ';
				$out.='<a href="'.makelink($query_vars, array('fdstyle'=>'grid','fdpage'=>'1')).'">Grid</a>';
			$out.='</div>';

			$out.='<br break="all"/>';
		} 
		
		if($numpages>0) {
			$out.=$matches;
			
			$out.='<hr><p>';
			if($query_vars['fdpage']==1) {
				$out.="&lt;&lt;first ";
				$out.="&lt;prev ";
			} else {
				$out.='<a href="'.makelink($query_vars, array('fdpage'=>1)).'">&lt;&lt;first</a> ';
				$out.='<a href="'.makelink($query_vars, array('fdpage'=>($query_vars['fdpage']-1))).'">&lt;&lt;prev</a> ';
			}
			$out.=' Page '.$query_vars['fdpage'].' of '.$numpages.' ';
			if($query_vars['fdpage']==$numpages) {
				$out.="next&gt; ";
				$out.="last&gt;&gt; ";
			} else {
				$out.='<a href="'.makelink($query_vars, array('fdpage'=>($query_vars['fdpage']+1))).'">next&gt;</a> ';
				$out.='<a href="'.makelink($query_vars, array('fdpage'=>$numpages)).'">last&gt;&gt;</a> ';
			}
			$out.='</p>';
		} else if($query_vars['fdfilter']!='') {
			$out.='<p>No matches</p>';
		}

        return $out;
    }

	
    function show_search($query_vars) {

		$out='';
		$out.='<form name="searchform" action="" method="get">';
		$out.='<p><input name="fdfilter" type="text" value="'.$query_vars['fdfilter'].'" size="30"> ';
		$out.='<input type="submit" value="Search"></p>';

		$out.='<input type="hidden" name="page_id" value="'.get_query_var('page_id').'">';
		foreach($query_vars as $name => $value) {
			if($value !== null && $name != 'fdfilter')
				$out.='<input type="hidden" name="'.$name.'" value="'.$value.'">';
		}
		
		$out.='</form>'."\n";
		
        return $out;
    }
	

    function show_apps($xml,$query_vars,&$numpages) {
	
=======
            $xml = simplexml_load_file($this->site_path."/repo/index.xml");
                $matches = $this->show_apps($xml,$query_vars,$numpages);
        
                $out='';

                if(($query_vars['fdfilter']===null || $query_vars['fdfilter']!='') && $numpages>0)
                {
                        $out.='<div style="float:left;">';
                        if($query_vars['fdfilter']===null)
                                $out.="All applications";
                        else
                                $out.='Applications matching "'.$query_vars['fdfilter'].'"';
                        $out.="</div>";

                        $out.='<div style="float:right;">';
                                $out.='<a href="'.makelink($query_vars, array('fdstyle'=>'list','fdpage'=>'1')).'">List</a> | ';
                                $out.='<a href="'.makelink($query_vars, array('fdstyle'=>'grid','fdpage'=>'1')).'">Grid</a>';
                        $out.='</div>';

                        $out.='<br break="all"/>';
                } 
                
                if($numpages>0) {
                        $out.=$matches;
                        
                        $out.='<hr><p>';
                        if($query_vars['fdpage']==1) {
                                $out.="&lt;&lt;first ";
                                $out.="&lt;prev ";
                        } else {
                                $out.='<a href="'.makelink($query_vars, array('fdpage'=>1)).'">&lt;&lt;first</a> ';
                                $out.='<a href="'.makelink($query_vars, array('fdpage'=>($query_vars['fdpage']-1))).'">&lt;&lt;prev</a> ';
                        }
                        $out.=' Page '.$query_vars['fdpage'].' of '.$numpages.' ';
                        if($query_vars['fdpage']==$numpages) {
                                $out.="next&gt; ";
                                $out.="last&gt;&gt; ";
                        } else {
                                $out.='<a href="'.makelink($query_vars, array('fdpage'=>($query_vars['fdpage']+1))).'">next&gt;</a> ';
                                $out.='<a href="'.makelink($query_vars, array('fdpage'=>$numpages)).'">last&gt;&gt;</a> ';
                        }
                        $out.='</p>';
                } else if($query_vars['fdfilter']!='') {
                        $out.='<p>No matches</p>';
                }

        return $out;
    }

        
    function show_search($query_vars) {

                $out='';
                $out.='<form name="searchform" action="" method="get">';
                $out.='<p><input name="fdfilter" type="text" value="'.$query_vars['fdfilter'].'" size="30"> ';
                $out.='<input type="submit" value="Search"></p>';

                $out.='<input type="hidden" name="page_id" value="'.get_query_var('page_id').'">';
                foreach($query_vars as $name => $value) {
                        if($value !== null && $name != 'fdfilter')
                                $out.='<input type="hidden" name="'.$name.'" value="'.$value.'">';
                }
                
                $out.='</form>'."\n";
                
        return $out;
    }
        

    function show_apps($xml,$query_vars,&$numpages) {
        
>>>>>>> fedb96ed
        $skipped=0;
        $got=0;
        $total=0;

<<<<<<< HEAD
		if($query_vars['fdstyle']=='grid') {
			$outputter = new FDOutGrid();
		} else {
			$outputter = new FDOutList();
		}
		
		$out = "";
		
		$out.=$outputter->outputStart();
		
=======
                if($query_vars['fdstyle']=='grid') {
                        $outputter = new FDOutGrid();
                } else {
                        $outputter = new FDOutList();
                }
                
                $out = "";
                
                $out.=$outputter->outputStart();
                
>>>>>>> fedb96ed
        foreach($xml->children() as $app) {

            if($app->getName() == 'repo') continue;
            $appinfo['attrs']=$app->attributes();
            $appinfo['id']=$appinfo['attrs']['id'];
            foreach($app->children() as $el) {
                switch($el->getName()) {
                    case "name":
                        $appinfo['name']=$el;
                        break;
                    case "icon":
                        $appinfo['icon']=$el;
                        break;
                    case "summary":
                        $appinfo['summary']=$el;
                        break;
                    case "license":
                        $appinfo['license']=$el;
                        break;
                }
            }

            if($query_vars['fdfilter']===null || $query_vars['fdfilter']!='' && (stristr($appinfo['name'],$query_vars['fdfilter']) || stristr($appinfo['summary'],$query_vars['fdfilter']))) {
                if($skipped<($query_vars['fdpage']-1)*$outputter->perpage) {
                    $skipped++;
                } else if($got<$outputter->perpage) {
<<<<<<< HEAD
					$out.=$outputter->outputEntry($query_vars, $appinfo);
=======
                                        $out.=$outputter->outputEntry($query_vars, $appinfo);
>>>>>>> fedb96ed
                    $got++;
                }
                $total++;
            }
<<<<<<< HEAD
=======

        }
                
                $out.=$outputter->outputEnd();
                
                $numpages = ceil((float)$total/$outputter->perpage);
                
                return $out;
        }
}

// Class to output app entries in a detailed list format
class FDOutList
{
        var $perpage=30;

        function FDOutList() {
        }

        function outputStart() {
                return '';
        }
        
        function outputEntry($query_vars, $appinfo) {
                $out="";
                $out.="<hr>\n";
                $out.='<div id="appheader">';

                $out.='<div style="float:left;padding-right:10px;"><img src="http://f-droid.org/repo/icons/'.$appinfo['icon'].'" style="width:48px;"></div>';

                $out.='<div style="float:right;">';
                $out.='<p><a href="';
                $out.=makelink($query_vars, array('fdid'=>$appinfo['id']));
                $out.='">Details...</a>';
                $out.="</p>";
                $out.="</div>\n";

                $out.='<p><span style="font-size:20px">'.$appinfo['name']."</span>";
                $out.="<br>".$appinfo['summary']."</p>\n";

                $out.="</div>\n";
                
                return $out;
        }
>>>>>>> fedb96ed

        function outputEnd() {
                return '';
        }
<<<<<<< HEAD
		
		$out.=$outputter->outputEnd();
		
		$numpages = ceil((float)$total/$outputter->perpage);
		
		return $out;
	}
}

// Class to output app entries in a detailed list format
class FDOutList
{
	var $perpage=30;

	function FDOutList() {
	}

	function outputStart() {
		return '';
	}
	
	function outputEntry($query_vars, $appinfo) {
		$out="";
		$out.="<hr>\n";
		$out.='<div id="appheader">';

		$out.='<div style="float:left;padding-right:10px;"><img src="http://f-droid.org/repo/icons/'.$appinfo['icon'].'" style="width:48px;"></div>';

		$out.='<div style="float:right;">';
		$out.='<p><a href="';
		$out.=makelink($query_vars, array('fdid'=>$appinfo['id']));
		$out.='">Details...</a>';
		$out.="</p>";
		$out.="</div>\n";

		$out.='<p><span style="font-size:20px">'.$appinfo['name']."</span>";
		$out.="<br>".$appinfo['summary']."</p>\n";

		$out.="</div>\n";
		
		return $out;
	}

	function outputEnd() {
		return '';
	}
}

// Class to output app entries in a compact grid format
class FDOutGrid
{
	var $perpage=80;

	var $itemCount = 0;

	function FDOutGrid() {
	}

	function outputStart() {
		return "\n".'<table border="0" width="100%"><tr>'."\n";
	}
	
	function outputEntry($query_vars, $appinfo) {
		$link=makelink($query_vars, array('fdid'=>$appinfo['id']));

		$out='';

		if($this->itemCount%4 == 0 && $this->itemCount > 0)
		{
			$out.='</tr><tr>'."\n";
		}

		$out.='<td align="center" valign="top" style="background-color:#F8F8F8;">';
		$out.='<p>';
		$out.='<div id="appheader" style="text-align:center;width:110px;">';

		$out.='<a href="'.$link.'" style="border-bottom-style:none;">';
		$out.='<img src="http://f-droid.org/repo/icons/'.$appinfo['icon'].'" style="width:48px;border-width:0;padding-top:5px;padding-bottom:5px;"><br/>';
		$out.=$appinfo['name'].'<br/>';
		$out.='</a>';

		$out.="</div>";
		$out.='</p>';
		$out.="</td>\n";
		
		$this->itemCount++;
		return $out;
	}

	function outputEnd() {
		return '</tr></table>'."\n";
	}
=======
}

// Class to output app entries in a compact grid format
class FDOutGrid
{
        var $perpage=80;

        var $itemCount = 0;

        function FDOutGrid() {
        }

        function outputStart() {
                return "\n".'<table border="0" width="100%"><tr>'."\n";
        }
        
        function outputEntry($query_vars, $appinfo) {
                $link=makelink($query_vars, array('fdid'=>$appinfo['id']));

                $out='';

                if($this->itemCount%4 == 0 && $this->itemCount > 0)
                {
                        $out.='</tr><tr>'."\n";
                }

                $out.='<td align="center" valign="top" style="background-color:#F8F8F8;">';
                $out.='<p>';
                $out.='<div id="appheader" style="text-align:center;width:110px;">';

                $out.='<a href="'.$link.'" style="border-bottom-style:none;">';
                $out.='<img src="http://f-droid.org/repo/icons/'.$appinfo['icon'].'" style="width:48px;border-width:0;padding-top:5px;padding-bottom:5px;"><br/>';
                $out.=$appinfo['name'].'<br/>';
                $out.='</a>';

                $out.="</div>";
                $out.='</p>';
                $out.="</td>\n";
                
                $this->itemCount++;
                return $out;
        }

        function outputEnd() {
                return '</tr></table>'."\n";
        }
>>>>>>> fedb96ed
}

// Make a link to this page, with the current query vars attached and desired params added/modified
function makelink($query_vars, $params=array()) {
<<<<<<< HEAD
	$link=get_permalink();
	$vars=linkify(array_merge($query_vars, $params));
	if(strlen($vars)==0)
		return $link;
	if(strpos($link,'?')===false)
		$link.='?';
	else
		$link.='&';
	return $link.$vars;
=======
        $link=get_permalink();
        $vars=linkify(array_merge($query_vars, $params));
        if(strlen($vars)==0)
                return $link;
        if(strpos($link,'?')===false)
                $link.='?';
        else
                $link.='&';
        return $link.$vars;
>>>>>>> fedb96ed
}

// Return the key value pairs in http-get-parameter format as a string
function linkify($vars) {
<<<<<<< HEAD
	$retvar = '';
	foreach($vars as $k => $v) {
		if($k!==null && $v!==null && $v!='')
			$retvar .= $k.'='.$v.'&';
	}
	return substr($retvar,0,-1);
=======
        $retvar = '';
        foreach($vars as $k => $v) {
                if($k!==null && $v!==null && $v!='')
                        $retvar .= $k.'='.$v.'&';
        }
        return substr($retvar,0,-1);
>>>>>>> fedb96ed
}


$wp_fdroid = new FDroid();


?>
<|MERGE_RESOLUTION|>--- conflicted
+++ resolved
@@ -1,702 +1,455 @@
-<?php
-/*
-Plugin Name: WP FDroid
-Plugin URI: http://f-droid.org/repository
-Description: An FDroid repository browser
-Author: Ciaran Gultnieks
-Version: 0.01
-Author URI: http://ciarang.com
+<?php
+/*
+Plugin Name: WP FDroid
+Plugin URI: http://f-droid.org/repository
+Description: An FDroid repository browser
+Author: Ciaran Gultnieks
+Version: 0.01
+Author URI: http://ciarang.com
+
+Revision history
+0.01 - 2010-12-04: Initial development version
+
+*/
+
+class FDroid
+{
+
+    // Our text domain, for internationalisation
+    private $textdom='wp-fdroid';
+
+	private $site_path;
+
+    // Constructor
+    function FDroid() {
+        // Add filters etc here!
+        add_shortcode('fdroidrepo',array($this, 'do_shortcode'));
+        add_filter('query_vars',array($this, 'queryvars'));
+        $this->inited=false;
+        $this->site_path=getenv('DOCUMENT_ROOT');
+    }
+
+
+    // Register additional query variables. (Handler for the 'query_vars' filter)
+    function queryvars($qvars) {
+        $qvars[]='fdfilter';
+        $qvars[]='fdid';
+        $qvars[]='fdpage';
+        $qvars[]='fdstyle';
+        return $qvars;
+    }
+
+
+    // Lazy initialise. All non-trivial members should call this before doing anything else.
+    function lazyinit() {
+        if(!$this->inited) {
+            load_plugin_textdomain($this->textdom, PLUGINDIR.'/'.dirname(plugin_basename(__FILE__)), dirname(plugin_basename(__FILE__)));
+
+            $this->inited=true;
+        }
+    }
+
+    // Gets a required query parameter by name.
+    function getrequiredparam($name) {
+        global $wp_query;
+        if(!isset($wp_query->query_vars[$name]))
+            wp_die("Missing parameter ".$name,"Error");
+        return $wp_query->query_vars[$name];
+    }
+
+    // Handler for the 'fdroidrepo' shortcode.
+    //  $attribs - shortcode attributes
+    //  $content - optional content enclosed between the starting and
+    //             ending shortcode
+    // Returns the generated content.
+    function do_shortcode($attribs,$content=null) {
+        global $wp_query,$wp_rewrite;
+        $this->lazyinit();
+
+		// Init local query vars
+		foreach($this->queryvars(array()) as $qv) {
+			if(array_key_exists($qv,$wp_query->query_vars)) {
+				$query_vars[$qv] = $wp_query->query_vars[$qv];
+			} else {
+				$query_vars[$qv] = null;
+			}
+		}
+	
+		// Santiy check query vars
+		if(!isset($query_vars['fdpage']) || !is_numeric($query_vars['fdpage']) || $query_vars['fdpage'] <= 0) {
+			$query_vars['fdpage'] = 1;
+		}
+
+		$out = '';
+
+		if(isset($attribs['search']) && $query_vars['fdfilter']===null) {
+			$query_vars['fdfilter'] = '';
+		}
+
+		if($query_vars['fdid']!==null) {
+            $out.=$this->get_app($query_vars);
+		} else {
+			if($query_vars['fdfilter'] !== null)
+				$out.=$this->show_search($query_vars);
+
+            $out.=$this->get_apps($query_vars);
+		}
 
-Revision history
-0.01 - 2010-12-04: Initial development version
-
-*/
-
-class FDroid
-{
-
-    // Our text domain, for internationalisation
-    private $textdom='wp-fdroid';
-
-<<<<<<< HEAD
-	private $site_path;
-=======
-        private $site_path;
->>>>>>> fedb96ed
-
-    // Constructor
-    function FDroid() {
-        // Add filters etc here!
-        add_shortcode('fdroidrepo',array($this, 'do_shortcode'));
-        add_filter('query_vars',array($this, 'queryvars'));
-        $this->inited=false;
-        $this->site_path=getenv('DOCUMENT_ROOT');
-    }
-
-
-    // Register additional query variables. (Handler for the 'query_vars' filter)
-    function queryvars($qvars) {
-        $qvars[]='fdfilter';
-        $qvars[]='fdid';
-        $qvars[]='fdpage';
-        $qvars[]='fdstyle';
-        return $qvars;
-    }
-
-
-    // Lazy initialise. All non-trivial members should call this before doing anything else.
-    function lazyinit() {
-        if(!$this->inited) {
-            load_plugin_textdomain($this->textdom, PLUGINDIR.'/'.dirname(plugin_basename(__FILE__)), dirname(plugin_basename(__FILE__)));
-
-            $this->inited=true;
-        }
-    }
-
-    // Gets a required query parameter by name.
-    function getrequiredparam($name) {
-        global $wp_query;
-        if(!isset($wp_query->query_vars[$name]))
-            wp_die("Missing parameter ".$name,"Error");
-        return $wp_query->query_vars[$name];
-    }
-
-    // Handler for the 'fdroidrepo' shortcode.
-    //  $attribs - shortcode attributes
-    //  $content - optional content enclosed between the starting and
-    //             ending shortcode
-    // Returns the generated content.
-    function do_shortcode($attribs,$content=null) {
-        global $wp_query,$wp_rewrite;
-        $this->lazyinit();
-
-<<<<<<< HEAD
-		
-		// Init local query vars
-		foreach($this->queryvars(array()) as $qv) {
-			if(array_key_exists($qv,$wp_query->query_vars)) {
-				$query_vars[$qv] = $wp_query->query_vars[$qv];
-			} else {
-				$query_vars[$qv] = null;
-			}
-		}
-	
-		// Santiy check query vars
-		if(!isset($query_vars['fdpage']) || !is_numeric($query_vars['fdpage']) || $query_vars['fdpage'] <= 0) {
-			$query_vars['fdpage'] = 1;
-		}
-
-		$out = '';
-
-		if(isset($attribs['search']) && $query_vars['fdfilter']===null) {
-			$query_vars['fdfilter'] = '';
-		}
-
-		if($query_vars['fdid']!==null) {
-            $out.=$this->get_app($query_vars);
-		} else {
-			if($query_vars['fdfilter'] !== null)
-				$out.=$this->show_search($query_vars);
-
-            $out.=$this->get_apps($query_vars);
-		}
-=======
-                
-                // Init local query vars
-                foreach($this->queryvars(array()) as $qv) {
-                        if(array_key_exists($qv,$wp_query->query_vars)) {
-                                $query_vars[$qv] = $wp_query->query_vars[$qv];
-                        } else {
-                                $query_vars[$qv] = null;
-                        }
-                }
-        
-                // Santiy check query vars
-                if(!isset($query_vars['fdpage']) || !is_numeric($query_vars['fdpage']) || $query_vars['fdpage'] <= 0) {
-                        $query_vars['fdpage'] = 1;
-                }
-
-                $out = '';
-
-                if(isset($attribs['search']) && $query_vars['fdfilter']===null) {
-                        $query_vars['fdfilter'] = '';
-                }
-
-                if($query_vars['fdid']!==null) {
-            $out.=$this->get_app($query_vars);
-                } else {
-                        if($query_vars['fdfilter'] !== null)
-                                $out.=$this->show_search($query_vars);
-
-            $out.=$this->get_apps($query_vars);
-                }
->>>>>>> fedb96ed
-        return $out;
-
-    }
-
-
-    function get_app($query_vars) {
-
-        $xml = simplexml_load_file($this->site_path."/repo/index.xml");
-        foreach($xml->children() as $app) {
-
-            $attrs=$app->attributes();
-            if($attrs['id']==$query_vars['fdid']) {
-                $apks=array();;
-                foreach($app->children() as $el) {
-                    switch($el->getName()) {
-                        case "name":
-                            $name=$el;
-                            break;
-                        case "icon":
-                            $icon=$el;
-                            break;
-                        case "summary":
-                            $summary=$el;
-                            break;
-                        case "description":
-                            $desc=$el;
-                            break;
-                        case "license":
-                            $license=$el;
-                            break;
-                        case "source":
-                            $source=$el;
-                            break;
-                        case "tracker":
-                            $issues=$el;
-                            break;
-                        case "donate":
-                            $donate=$el;
-                            break;
-                        case "web":
-                            $web=$el;
-                            break;
-                        case "package":
-                            $thisapk=array();
-                            foreach($el->children() as $pel) {
-                                switch($pel->getName()) {
-                                case "version":
-                                    $thisapk['version']=$pel;
-                                    break;
-                                case "vercode":
-                                    $thisapk['vercode']=$pel;
-                                    break;
-                                case "apkname":
-                                    $thisapk['apkname']=$pel;
-                                    break;
-                                case "srcname":
-                                    $thisapk['srcname']=$pel;
-                                    break;
-                                case "hash":
-                                    $thisapk['hash']=$pel;
-                                    break;
-                                case "size":
-                                    $thisapk['size']=$pel;
-                                    break;
-                                case "sdkver":
-                                    $thisapk['sdkver']=$pel;
-                                    break;
-                                case "permissions":
-                                    $thisapk['permissions']=$pel;
-                                    break;
-                                }
-                            }
-                            $apks[]=$thisapk;
-
-                    }
-                }
-
-                $out='<div id="appheader">';
-                $out.='<div style="float:left;padding-right:10px;"><img src="http://f-droid.org/repo/icons/'.$icon.'" width=48></div>';
-                $out.='<p><span style="font-size:20px">'.$name."</span>";
-                $out.="<br>".$summary."</p>";
-                $out.="</div>";
-
-                $out.="<p>".$desc."</p>";
-
-                $out.="<p><b>License:</b> ".$license."</p>";
-
-                $out.="<p>";
-                if(strlen($web)>0)
-                    $out.='<b>Website:</b> <a href="'.$web.'">'.$web.'</a><br />';
-                if(strlen($issues)>0)
-                    $out.='<b>Issue Tracker:</b> <a href="'.$issues.'">'.$issues.'</a><br />';
-                if(strlen($source)>0)
-                    $out.='<b>Source Code:</b> <a href="'.$source.'">'.$source.'</a><br />';
-                if($donate && strlen($donate)>0)
-                    $out.='<b>Donate:</b> <a href="'.$donate.'">'.$donate.'</a><br />';
-                $out.="</p>";
-
-                $out.="<h3>Packages</h3>";
-                foreach($apks as $apk) {
-                    $out.="<p><b>Version ".$apk['version']."</b> - ";
-                    $out.='<a href="http://f-droid.org/repo/'.$apk['apkname'].'">download</a> ';
-                    $out.=$apk['size']." bytes";
-                    if($apk['srcname'])
-                        $out.='<br><a href="http://f-droid.org/repo/'.$apk['srcname'].'">source tarball</a>';
-                    $out.="</p>";
-                }
-
-                $out.='<hr><p><a href="'.makelink($query_vars,array('fdid'=>null)).'">Index</a></p>';
-
-                return $out;
-            }
-        }
-        return "<p>Application not found</p>";
-    }
-
-
-    function get_apps($query_vars) {
-
-<<<<<<< HEAD
-	    $xml = simplexml_load_file($this->site_path."/repo/index.xml");
-		$matches = $this->show_apps($xml,$query_vars,$numpages);
-	
-		$out='';
-
-		if(($query_vars['fdfilter']===null || $query_vars['fdfilter']!='') && $numpages>0)
-		{
-			$out.='<div style="float:left;">';
-			if($query_vars['fdfilter']===null)
-				$out.="All applications";
-			else
-				$out.='Applications matching "'.$query_vars['fdfilter'].'"';
-			$out.="</div>";
-
-			$out.='<div style="float:right;">';
-				$out.='<a href="'.makelink($query_vars, array('fdstyle'=>'list','fdpage'=>'1')).'">List</a> | ';
-				$out.='<a href="'.makelink($query_vars, array('fdstyle'=>'grid','fdpage'=>'1')).'">Grid</a>';
-			$out.='</div>';
-
-			$out.='<br break="all"/>';
-		} 
-		
-		if($numpages>0) {
-			$out.=$matches;
-			
-			$out.='<hr><p>';
-			if($query_vars['fdpage']==1) {
-				$out.="&lt;&lt;first ";
-				$out.="&lt;prev ";
-			} else {
-				$out.='<a href="'.makelink($query_vars, array('fdpage'=>1)).'">&lt;&lt;first</a> ';
-				$out.='<a href="'.makelink($query_vars, array('fdpage'=>($query_vars['fdpage']-1))).'">&lt;&lt;prev</a> ';
-			}
-			$out.=' Page '.$query_vars['fdpage'].' of '.$numpages.' ';
-			if($query_vars['fdpage']==$numpages) {
-				$out.="next&gt; ";
-				$out.="last&gt;&gt; ";
-			} else {
-				$out.='<a href="'.makelink($query_vars, array('fdpage'=>($query_vars['fdpage']+1))).'">next&gt;</a> ';
-				$out.='<a href="'.makelink($query_vars, array('fdpage'=>$numpages)).'">last&gt;&gt;</a> ';
-			}
-			$out.='</p>';
-		} else if($query_vars['fdfilter']!='') {
-			$out.='<p>No matches</p>';
-		}
-
-        return $out;
-    }
-
-	
-    function show_search($query_vars) {
-
-		$out='';
-		$out.='<form name="searchform" action="" method="get">';
-		$out.='<p><input name="fdfilter" type="text" value="'.$query_vars['fdfilter'].'" size="30"> ';
-		$out.='<input type="submit" value="Search"></p>';
-
-		$out.='<input type="hidden" name="page_id" value="'.get_query_var('page_id').'">';
-		foreach($query_vars as $name => $value) {
-			if($value !== null && $name != 'fdfilter')
-				$out.='<input type="hidden" name="'.$name.'" value="'.$value.'">';
-		}
-		
-		$out.='</form>'."\n";
-		
-        return $out;
-    }
-	
-
-    function show_apps($xml,$query_vars,&$numpages) {
-	
-=======
-            $xml = simplexml_load_file($this->site_path."/repo/index.xml");
-                $matches = $this->show_apps($xml,$query_vars,$numpages);
-        
-                $out='';
-
-                if(($query_vars['fdfilter']===null || $query_vars['fdfilter']!='') && $numpages>0)
-                {
-                        $out.='<div style="float:left;">';
-                        if($query_vars['fdfilter']===null)
-                                $out.="All applications";
-                        else
-                                $out.='Applications matching "'.$query_vars['fdfilter'].'"';
-                        $out.="</div>";
-
-                        $out.='<div style="float:right;">';
-                                $out.='<a href="'.makelink($query_vars, array('fdstyle'=>'list','fdpage'=>'1')).'">List</a> | ';
-                                $out.='<a href="'.makelink($query_vars, array('fdstyle'=>'grid','fdpage'=>'1')).'">Grid</a>';
-                        $out.='</div>';
-
-                        $out.='<br break="all"/>';
-                } 
-                
-                if($numpages>0) {
-                        $out.=$matches;
-                        
-                        $out.='<hr><p>';
-                        if($query_vars['fdpage']==1) {
-                                $out.="&lt;&lt;first ";
-                                $out.="&lt;prev ";
-                        } else {
-                                $out.='<a href="'.makelink($query_vars, array('fdpage'=>1)).'">&lt;&lt;first</a> ';
-                                $out.='<a href="'.makelink($query_vars, array('fdpage'=>($query_vars['fdpage']-1))).'">&lt;&lt;prev</a> ';
-                        }
-                        $out.=' Page '.$query_vars['fdpage'].' of '.$numpages.' ';
-                        if($query_vars['fdpage']==$numpages) {
-                                $out.="next&gt; ";
-                                $out.="last&gt;&gt; ";
-                        } else {
-                                $out.='<a href="'.makelink($query_vars, array('fdpage'=>($query_vars['fdpage']+1))).'">next&gt;</a> ';
-                                $out.='<a href="'.makelink($query_vars, array('fdpage'=>$numpages)).'">last&gt;&gt;</a> ';
-                        }
-                        $out.='</p>';
-                } else if($query_vars['fdfilter']!='') {
-                        $out.='<p>No matches</p>';
-                }
-
-        return $out;
-    }
-
-        
-    function show_search($query_vars) {
-
-                $out='';
-                $out.='<form name="searchform" action="" method="get">';
-                $out.='<p><input name="fdfilter" type="text" value="'.$query_vars['fdfilter'].'" size="30"> ';
-                $out.='<input type="submit" value="Search"></p>';
-
-                $out.='<input type="hidden" name="page_id" value="'.get_query_var('page_id').'">';
-                foreach($query_vars as $name => $value) {
-                        if($value !== null && $name != 'fdfilter')
-                                $out.='<input type="hidden" name="'.$name.'" value="'.$value.'">';
-                }
-                
-                $out.='</form>'."\n";
-                
-        return $out;
-    }
-        
-
-    function show_apps($xml,$query_vars,&$numpages) {
-        
->>>>>>> fedb96ed
-        $skipped=0;
-        $got=0;
-        $total=0;
-
-<<<<<<< HEAD
-		if($query_vars['fdstyle']=='grid') {
-			$outputter = new FDOutGrid();
-		} else {
-			$outputter = new FDOutList();
-		}
-		
-		$out = "";
-		
-		$out.=$outputter->outputStart();
-		
-=======
-                if($query_vars['fdstyle']=='grid') {
-                        $outputter = new FDOutGrid();
-                } else {
-                        $outputter = new FDOutList();
-                }
-                
-                $out = "";
-                
-                $out.=$outputter->outputStart();
-                
->>>>>>> fedb96ed
-        foreach($xml->children() as $app) {
-
-            if($app->getName() == 'repo') continue;
-            $appinfo['attrs']=$app->attributes();
-            $appinfo['id']=$appinfo['attrs']['id'];
-            foreach($app->children() as $el) {
-                switch($el->getName()) {
-                    case "name":
-                        $appinfo['name']=$el;
-                        break;
-                    case "icon":
-                        $appinfo['icon']=$el;
-                        break;
-                    case "summary":
-                        $appinfo['summary']=$el;
-                        break;
-                    case "license":
-                        $appinfo['license']=$el;
-                        break;
-                }
-            }
-
-            if($query_vars['fdfilter']===null || $query_vars['fdfilter']!='' && (stristr($appinfo['name'],$query_vars['fdfilter']) || stristr($appinfo['summary'],$query_vars['fdfilter']))) {
-                if($skipped<($query_vars['fdpage']-1)*$outputter->perpage) {
-                    $skipped++;
-                } else if($got<$outputter->perpage) {
-<<<<<<< HEAD
-					$out.=$outputter->outputEntry($query_vars, $appinfo);
-=======
-                                        $out.=$outputter->outputEntry($query_vars, $appinfo);
->>>>>>> fedb96ed
-                    $got++;
-                }
-                $total++;
-            }
-<<<<<<< HEAD
-=======
-
-        }
-                
-                $out.=$outputter->outputEnd();
-                
-                $numpages = ceil((float)$total/$outputter->perpage);
-                
-                return $out;
-        }
-}
-
-// Class to output app entries in a detailed list format
-class FDOutList
-{
-        var $perpage=30;
-
-        function FDOutList() {
-        }
-
-        function outputStart() {
-                return '';
-        }
-        
-        function outputEntry($query_vars, $appinfo) {
-                $out="";
-                $out.="<hr>\n";
-                $out.='<div id="appheader">';
-
-                $out.='<div style="float:left;padding-right:10px;"><img src="http://f-droid.org/repo/icons/'.$appinfo['icon'].'" style="width:48px;"></div>';
-
-                $out.='<div style="float:right;">';
-                $out.='<p><a href="';
-                $out.=makelink($query_vars, array('fdid'=>$appinfo['id']));
-                $out.='">Details...</a>';
-                $out.="</p>";
-                $out.="</div>\n";
-
-                $out.='<p><span style="font-size:20px">'.$appinfo['name']."</span>";
-                $out.="<br>".$appinfo['summary']."</p>\n";
-
-                $out.="</div>\n";
-                
-                return $out;
-        }
->>>>>>> fedb96ed
-
-        function outputEnd() {
-                return '';
-        }
-<<<<<<< HEAD
-		
-		$out.=$outputter->outputEnd();
-		
-		$numpages = ceil((float)$total/$outputter->perpage);
-		
-		return $out;
-	}
-}
-
-// Class to output app entries in a detailed list format
-class FDOutList
-{
-	var $perpage=30;
-
-	function FDOutList() {
-	}
-
-	function outputStart() {
-		return '';
-	}
-	
-	function outputEntry($query_vars, $appinfo) {
-		$out="";
-		$out.="<hr>\n";
-		$out.='<div id="appheader">';
-
-		$out.='<div style="float:left;padding-right:10px;"><img src="http://f-droid.org/repo/icons/'.$appinfo['icon'].'" style="width:48px;"></div>';
-
-		$out.='<div style="float:right;">';
-		$out.='<p><a href="';
-		$out.=makelink($query_vars, array('fdid'=>$appinfo['id']));
-		$out.='">Details...</a>';
-		$out.="</p>";
-		$out.="</div>\n";
-
-		$out.='<p><span style="font-size:20px">'.$appinfo['name']."</span>";
-		$out.="<br>".$appinfo['summary']."</p>\n";
-
-		$out.="</div>\n";
-		
-		return $out;
-	}
-
-	function outputEnd() {
-		return '';
-	}
-}
-
-// Class to output app entries in a compact grid format
-class FDOutGrid
-{
-	var $perpage=80;
-
-	var $itemCount = 0;
-
-	function FDOutGrid() {
-	}
-
-	function outputStart() {
-		return "\n".'<table border="0" width="100%"><tr>'."\n";
-	}
-	
-	function outputEntry($query_vars, $appinfo) {
-		$link=makelink($query_vars, array('fdid'=>$appinfo['id']));
-
-		$out='';
-
-		if($this->itemCount%4 == 0 && $this->itemCount > 0)
-		{
-			$out.='</tr><tr>'."\n";
-		}
-
-		$out.='<td align="center" valign="top" style="background-color:#F8F8F8;">';
-		$out.='<p>';
-		$out.='<div id="appheader" style="text-align:center;width:110px;">';
-
-		$out.='<a href="'.$link.'" style="border-bottom-style:none;">';
-		$out.='<img src="http://f-droid.org/repo/icons/'.$appinfo['icon'].'" style="width:48px;border-width:0;padding-top:5px;padding-bottom:5px;"><br/>';
-		$out.=$appinfo['name'].'<br/>';
-		$out.='</a>';
-
-		$out.="</div>";
-		$out.='</p>';
-		$out.="</td>\n";
-		
-		$this->itemCount++;
-		return $out;
-	}
-
-	function outputEnd() {
-		return '</tr></table>'."\n";
-	}
-=======
-}
-
-// Class to output app entries in a compact grid format
-class FDOutGrid
-{
-        var $perpage=80;
-
-        var $itemCount = 0;
-
-        function FDOutGrid() {
-        }
-
-        function outputStart() {
-                return "\n".'<table border="0" width="100%"><tr>'."\n";
-        }
-        
-        function outputEntry($query_vars, $appinfo) {
-                $link=makelink($query_vars, array('fdid'=>$appinfo['id']));
-
-                $out='';
-
-                if($this->itemCount%4 == 0 && $this->itemCount > 0)
-                {
-                        $out.='</tr><tr>'."\n";
-                }
-
-                $out.='<td align="center" valign="top" style="background-color:#F8F8F8;">';
-                $out.='<p>';
-                $out.='<div id="appheader" style="text-align:center;width:110px;">';
-
-                $out.='<a href="'.$link.'" style="border-bottom-style:none;">';
-                $out.='<img src="http://f-droid.org/repo/icons/'.$appinfo['icon'].'" style="width:48px;border-width:0;padding-top:5px;padding-bottom:5px;"><br/>';
-                $out.=$appinfo['name'].'<br/>';
-                $out.='</a>';
-
-                $out.="</div>";
-                $out.='</p>';
-                $out.="</td>\n";
-                
-                $this->itemCount++;
-                return $out;
-        }
-
-        function outputEnd() {
-                return '</tr></table>'."\n";
-        }
->>>>>>> fedb96ed
-}
-
-// Make a link to this page, with the current query vars attached and desired params added/modified
-function makelink($query_vars, $params=array()) {
-<<<<<<< HEAD
-	$link=get_permalink();
-	$vars=linkify(array_merge($query_vars, $params));
-	if(strlen($vars)==0)
-		return $link;
-	if(strpos($link,'?')===false)
-		$link.='?';
-	else
-		$link.='&';
-	return $link.$vars;
-=======
-        $link=get_permalink();
-        $vars=linkify(array_merge($query_vars, $params));
-        if(strlen($vars)==0)
-                return $link;
-        if(strpos($link,'?')===false)
-                $link.='?';
-        else
-                $link.='&';
-        return $link.$vars;
->>>>>>> fedb96ed
-}
-
-// Return the key value pairs in http-get-parameter format as a string
-function linkify($vars) {
-<<<<<<< HEAD
-	$retvar = '';
-	foreach($vars as $k => $v) {
-		if($k!==null && $v!==null && $v!='')
-			$retvar .= $k.'='.$v.'&';
-	}
-	return substr($retvar,0,-1);
-=======
-        $retvar = '';
-        foreach($vars as $k => $v) {
-                if($k!==null && $v!==null && $v!='')
-                        $retvar .= $k.'='.$v.'&';
-        }
-        return substr($retvar,0,-1);
->>>>>>> fedb96ed
-}
-
-
-$wp_fdroid = new FDroid();
-
-
-?>
+        return $out;
+
+    }
+
+
+    function get_app($query_vars) {
+
+        $xml = simplexml_load_file($this->site_path."/repo/index.xml");
+        foreach($xml->children() as $app) {
+
+            $attrs=$app->attributes();
+            if($attrs['id']==$query_vars['fdid']) {
+                $apks=array();;
+                foreach($app->children() as $el) {
+                    switch($el->getName()) {
+                        case "name":
+                            $name=$el;
+                            break;
+                        case "icon":
+                            $icon=$el;
+                            break;
+                        case "summary":
+                            $summary=$el;
+                            break;
+                        case "description":
+                            $desc=$el;
+                            break;
+                        case "license":
+                            $license=$el;
+                            break;
+                        case "source":
+                            $source=$el;
+                            break;
+                        case "tracker":
+                            $issues=$el;
+                            break;
+                        case "donate":
+                            $donate=$el;
+                            break;
+                        case "web":
+                            $web=$el;
+                            break;
+                        case "package":
+                            $thisapk=array();
+                            foreach($el->children() as $pel) {
+                                switch($pel->getName()) {
+                                case "version":
+                                    $thisapk['version']=$pel;
+                                    break;
+                                case "vercode":
+                                    $thisapk['vercode']=$pel;
+                                    break;
+                                case "apkname":
+                                    $thisapk['apkname']=$pel;
+                                    break;
+                                case "srcname":
+                                    $thisapk['srcname']=$pel;
+                                    break;
+                                case "hash":
+                                    $thisapk['hash']=$pel;
+                                    break;
+                                case "size":
+                                    $thisapk['size']=$pel;
+                                    break;
+                                case "sdkver":
+                                    $thisapk['sdkver']=$pel;
+                                    break;
+                                case "permissions":
+                                    $thisapk['permissions']=$pel;
+                                    break;
+                                }
+                            }
+                            $apks[]=$thisapk;
+
+                    }
+                }
+
+                $out='<div id="appheader">';
+                $out.='<div style="float:left;padding-right:10px;"><img src="http://f-droid.org/repo/icons/'.$icon.'" width=48></div>';
+                $out.='<p><span style="font-size:20px">'.$name."</span>";
+                $out.="<br>".$summary."</p>";
+                $out.="</div>";
+
+                $out.="<p>".$desc."</p>";
+
+                $out.="<p><b>License:</b> ".$license."</p>";
+
+                $out.="<p>";
+                if(strlen($web)>0)
+                    $out.='<b>Website:</b> <a href="'.$web.'">'.$web.'</a><br />';
+                if(strlen($issues)>0)
+                    $out.='<b>Issue Tracker:</b> <a href="'.$issues.'">'.$issues.'</a><br />';
+                if(strlen($source)>0)
+                    $out.='<b>Source Code:</b> <a href="'.$source.'">'.$source.'</a><br />';
+                if($donate && strlen($donate)>0)
+                    $out.='<b>Donate:</b> <a href="'.$donate.'">'.$donate.'</a><br />';
+                $out.="</p>";
+
+                $out.="<h3>Packages</h3>";
+                foreach($apks as $apk) {
+                    $out.="<p><b>Version ".$apk['version']."</b> - ";
+                    $out.='<a href="http://f-droid.org/repo/'.$apk['apkname'].'">download</a> ';
+                    $out.=$apk['size']." bytes";
+                    if($apk['srcname'])
+                        $out.='<br><a href="http://f-droid.org/repo/'.$apk['srcname'].'">source tarball</a>';
+                    $out.="</p>";
+                }
+
+                $out.='<hr><p><a href="'.makelink($query_vars,array('fdid'=>null)).'">Index</a></p>';
+
+                return $out;
+            }
+        }
+        return "<p>Application not found</p>";
+    }
+
+
+    function get_apps($query_vars) {
+
+	    $xml = simplexml_load_file($this->site_path."/repo/index.xml");
+		$matches = $this->show_apps($xml,$query_vars,$numpages);
+	
+		$out='';
+
+		if(($query_vars['fdfilter']===null || $query_vars['fdfilter']!='') && $numpages>0)
+		{
+			$out.='<div style="float:left;">';
+			if($query_vars['fdfilter']===null)
+				$out.="All applications";
+			else
+				$out.='Applications matching "'.$query_vars['fdfilter'].'"';
+			$out.="</div>";
+
+			$out.='<div style="float:right;">';
+				$out.='<a href="'.makelink($query_vars, array('fdstyle'=>'list','fdpage'=>'1')).'">List</a> | ';
+				$out.='<a href="'.makelink($query_vars, array('fdstyle'=>'grid','fdpage'=>'1')).'">Grid</a>';
+			$out.='</div>';
+
+			$out.='<br break="all"/>';
+		} 
+		
+		if($numpages>0) {
+			$out.=$matches;
+			
+			$out.='<hr><p>';
+			if($query_vars['fdpage']==1) {
+				$out.="&lt;&lt;first ";
+				$out.="&lt;prev ";
+			} else {
+				$out.='<a href="'.makelink($query_vars, array('fdpage'=>1)).'">&lt;&lt;first</a> ';
+				$out.='<a href="'.makelink($query_vars, array('fdpage'=>($query_vars['fdpage']-1))).'">&lt;&lt;prev</a> ';
+			}
+			$out.=' Page '.$query_vars['fdpage'].' of '.$numpages.' ';
+			if($query_vars['fdpage']==$numpages) {
+				$out.="next&gt; ";
+				$out.="last&gt;&gt; ";
+			} else {
+				$out.='<a href="'.makelink($query_vars, array('fdpage'=>($query_vars['fdpage']+1))).'">next&gt;</a> ';
+				$out.='<a href="'.makelink($query_vars, array('fdpage'=>$numpages)).'">last&gt;&gt;</a> ';
+			}
+			$out.='</p>';
+		} else if($query_vars['fdfilter']!='') {
+			$out.='<p>No matches</p>';
+		}
+
+        return $out;
+    }
+
+	
+    function show_search($query_vars) {
+
+		$out='';
+		$out.='<form name="searchform" action="" method="get">';
+		$out.='<p><input name="fdfilter" type="text" value="'.$query_vars['fdfilter'].'" size="30"> ';
+		$out.='<input type="submit" value="Search"></p>';
+
+		$out.='<input type="hidden" name="page_id" value="'.get_query_var('page_id').'">';
+		foreach($query_vars as $name => $value) {
+			if($value !== null && $name != 'fdfilter')
+				$out.='<input type="hidden" name="'.$name.'" value="'.$value.'">';
+		}
+		
+		$out.='</form>'."\n";
+		
+        return $out;
+    }
+	
+
+    function show_apps($xml,$query_vars,&$numpages) {
+	
+        $skipped=0;
+        $got=0;
+        $total=0;
+
+		if($query_vars['fdstyle']=='grid') {
+			$outputter = new FDOutGrid();
+		} else {
+			$outputter = new FDOutList();
+		}
+		
+		$out = "";
+		
+		$out.=$outputter->outputStart();
+		
+        foreach($xml->children() as $app) {
+
+            if($app->getName() == 'repo') continue;
+            $appinfo['attrs']=$app->attributes();
+            $appinfo['id']=$appinfo['attrs']['id'];
+            foreach($app->children() as $el) {
+                switch($el->getName()) {
+                    case "name":
+                        $appinfo['name']=$el;
+                        break;
+                    case "icon":
+                        $appinfo['icon']=$el;
+                        break;
+                    case "summary":
+                        $appinfo['summary']=$el;
+                        break;
+                    case "license":
+                        $appinfo['license']=$el;
+                        break;
+                }
+            }
+
+            if($query_vars['fdfilter']===null || $query_vars['fdfilter']!='' && (stristr($appinfo['name'],$query_vars['fdfilter']) || stristr($appinfo['summary'],$query_vars['fdfilter']))) {
+                if($skipped<($query_vars['fdpage']-1)*$outputter->perpage) {
+                    $skipped++;
+                } else if($got<$outputter->perpage) {
+					$out.=$outputter->outputEntry($query_vars, $appinfo);
+                    $got++;
+                }
+                $total++;
+            }
+		}
+
+		$out.=$outputter->outputEnd();
+		
+		$numpages = ceil((float)$total/$outputter->perpage);
+		
+		return $out;
+	}
+}
+
+// Class to output app entries in a detailed list format
+class FDOutList
+{
+	var $perpage=30;
+
+	function FDOutList() {
+	}
+
+	function outputStart() {
+		return '';
+	}
+	
+	function outputEntry($query_vars, $appinfo) {
+		$out="";
+		$out.="<hr>\n";
+		$out.='<div id="appheader">';
+
+		$out.='<div style="float:left;padding-right:10px;"><img src="http://f-droid.org/repo/icons/'.$appinfo['icon'].'" style="width:48px;"></div>';
+
+		$out.='<div style="float:right;">';
+		$out.='<p><a href="';
+		$out.=makelink($query_vars, array('fdid'=>$appinfo['id']));
+		$out.='">Details...</a>';
+		$out.="</p>";
+		$out.="</div>\n";
+
+		$out.='<p><span style="font-size:20px">'.$appinfo['name']."</span>";
+		$out.="<br>".$appinfo['summary']."</p>\n";
+
+		$out.="</div>\n";
+		
+		return $out;
+	}
+
+	function outputEnd() {
+		return '';
+	}
+}
+
+// Class to output app entries in a compact grid format
+class FDOutGrid
+{
+	var $perpage=80;
+
+	var $itemCount = 0;
+
+	function FDOutGrid() {
+	}
+
+	function outputStart() {
+		return "\n".'<table border="0" width="100%"><tr>'."\n";
+	}
+	
+	function outputEntry($query_vars, $appinfo) {
+		$link=makelink($query_vars, array('fdid'=>$appinfo['id']));
+
+		$out='';
+
+		if($this->itemCount%4 == 0 && $this->itemCount > 0)
+		{
+			$out.='</tr><tr>'."\n";
+		}
+
+		$out.='<td align="center" valign="top" style="background-color:#F8F8F8;">';
+		$out.='<p>';
+		$out.='<div id="appheader" style="text-align:center;width:110px;">';
+
+		$out.='<a href="'.$link.'" style="border-bottom-style:none;">';
+		$out.='<img src="http://f-droid.org/repo/icons/'.$appinfo['icon'].'" style="width:48px;border-width:0;padding-top:5px;padding-bottom:5px;"><br/>';
+		$out.=$appinfo['name'].'<br/>';
+		$out.='</a>';
+
+		$out.="</div>";
+		$out.='</p>';
+		$out.="</td>\n";
+		
+		$this->itemCount++;
+		return $out;
+	}
+
+	function outputEnd() {
+		return '</tr></table>'."\n";
+	}
+}
+
+// Make a link to this page, with the current query vars attached and desired params added/modified
+function makelink($query_vars, $params=array()) {
+	$link=get_permalink();
+	$vars=linkify(array_merge($query_vars, $params));
+	if(strlen($vars)==0)
+		return $link;
+	if(strpos($link,'?')===false)
+		$link.='?';
+	else
+		$link.='&';
+	return $link.$vars;
+}
+
+// Return the key value pairs in http-get-parameter format as a string
+function linkify($vars) {
+	$retvar = '';
+	foreach($vars as $k => $v) {
+		if($k!==null && $v!==null && $v!='')
+			$retvar .= $k.'='.$v.'&';
+	}
+	return substr($retvar,0,-1);
+}
+
+
+$wp_fdroid = new FDroid();
+
+
+?>